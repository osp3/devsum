--- conflicted
+++ resolved
@@ -4,15 +4,6 @@
 import RepoMetricDisplay from './RepoMetricDisplay.jsx';
 import RecentCommits from './RecentCommits.jsx';
 
-<<<<<<< HEAD
-const RepoAnalytics = ({
-  yesterdaySummary
-}) => {
-  return (
-    <div className='min-h-screen bg-[#1a1928]'>
-      
-      <UserHeader />
-=======
 // Main repository analytics page component
 const RepoAnalytics = ({ user, selectedRepo }) => {
   // State management for commit data and UI feedback
@@ -82,21 +73,9 @@
   return (
     <div className='min-h-screen bg-[#1a1928]'>
       <UserHeader user={user} />
->>>>>>> 8b16aed2
 
       {/* Repository header section */}
       <div className='flex justify-center'>
-<<<<<<< HEAD
-        <RepoHeader yesterdaySummary={yesterdaySummary} />
-      </div>
-
-      <div className='  items-center  border border-slate-400   rounded-2xl  p-4 gap-6 max-w-6xl mx-auto '>
-        <RepoMetricDisplay />
-        
-        <div className = 'flex flex-col border-slate-400 rounded-2xl  p-4'>
-        <RecentCommits />
-        </div>
-=======
         <RepoHeader selectedRepo={selectedRepo} />
       </div>
 
@@ -111,7 +90,6 @@
           error={error} 
           selectedRepo={selectedRepo}
         />
->>>>>>> 8b16aed2
       </div>
     </div>
   );
