--- conflicted
+++ resolved
@@ -140,14 +140,6 @@
 
   // === PROP DRILLING - Package shared state for all child components ===
   const appContext = {
-<<<<<<< HEAD
-    repositories, // Cached repository data
-    selectedRepo, // Currently selected repository
-    setSelectedRepo, // Function to update selected repo
-    reposLoading, // Loading state for UI feedback
-    reposError, // Error state for error handling
-    refreshRepositories: fetchRepositories, // Manual refresh function
-=======
     repositories,           // Cached repository data
     selectedRepo,           // Currently selected repository
     setSelectedRepo,        // Function to update selected repo
@@ -158,7 +150,6 @@
     summaryLoading,         // Loading state for summary
     summaryError,           // Error state for summary
     refreshSummary: fetchYesterdaySummary  // Manual refresh function for summary
->>>>>>> e289274d
   };
 
   // === RENDER - Route definitions with shared state distribution ===
