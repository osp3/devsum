--- conflicted
+++ resolved
@@ -118,7 +118,6 @@
     }
   }
   // Generate daily summary with MongoDB caching by date
-<<<<<<< HEAD
   /**flow:
    * generate cache key from date and repository
    * check mongodb for existing summary
@@ -127,10 +126,7 @@
    * store in MongoDb with metadata
    * return generated summary
    */
-  async generateDailySummary(commits, repositoryId, date = new Date()) {
-=======
   async generateDailySummary(commits, repositoryId, date = new Date(), forceRefresh = false) {
->>>>>>> a788d793
     await this.init(); // Ensure DB connection
     const dateStr = date.toISOString().split('T')[0]; // convert to yyyy-mm-dd
 
@@ -159,18 +155,6 @@
       const summary = await this._callOpenAI(prompt);
       console.log(`🤖 AIService: Fresh summary generated - Preview: "${summary.substring(0, 100)}..."`);
 
-<<<<<<< HEAD
-      // Store in MongoDB - persistent storage
-      await DailySummary.create({
-        date: dateStr,
-        repositoryId: repositoryId,
-        summary: summary,
-        commitCount: commits.length,
-        categories: this._groupByCategory(commits) // store metadata for analytics
-      });
-
-      console.log('Daily summary generated and cached');
-=======
       // Store in MongoDB (replace existing if force refresh was used)
       await DailySummary.findOneAndUpdate(
         { date: dateStr, repositoryId: repositoryId },
@@ -185,7 +169,6 @@
       );
 
       console.log(`💾 AIService: Fresh daily summary stored in cache for ${dateStr}`);
->>>>>>> a788d793
       return summary;
     } catch (error) {
       console.error('Summary generation failed:', error.message);
@@ -530,20 +513,25 @@
    * return structured analysis with improvement suggestions
    * Input: commit object + diff string
    * processing: AI ananlysis via specialized prompts
-   * output: structure
+   * output: structured analysis object with multiple insights
+   * flow: Input(commit object + gitdiff string) -> Validation(ensure database connection established) ->
+   * Logging(log analysis start with commit sha and diff size) -> Prompt(build AI prompt combining commit + diff) ->
+   * AI call(send to OpenAI for contextual analysis) -> Parsing(parse AI JSON response into strucutred data) ->
+   * Logging(log completion with usggested message preview) -> Output(return comprehensive analysis object) ->
+   * Fallback(if any step failsm use heuristic analysis)
    */
   async analyzeCommitDiff(commit, diff) {
-    await this.init();
+    await this.init(); // establish db connection if not already done
     console.log(`🔍 AI Diff Analysis: Analyzing commit ${commit.sha?.substring(0, 7)} (diff: ${diff.length} chars)`);
 
     try {
-      const prompt = this.promptBuilder.createCommitAnalysisPrompt(commit, diff);
-      const analysis = await this._callOpenAI(prompt);
-      const parsedAnalysis = this._parseCommitAnalysis(analysis);
+      const prompt = this.promptBuilder.createCommitAnalysisPrompt(commit, diff); //Step1 prompt construction
+      const analysis = await this._callOpenAI(prompt); //Step 2 AI analysis request
+      const parsedAnalysis = this._parseCommitAnalysis(analysis); //Step 3 response parsing
 
       console.log(`Analysis complete for ${commit.sha?.substring(0, 7)}: ${parsedAnalysis.suggestedMessage}`);
       
-      return {
+      return { //Step 4 strucuted response construction
         diffSize: diff.length,
         suggestedMessage: parsedAnalysis.suggestedMessage,
         suggestedDescription: parsedAnalysis.description,
