import { useState, useEffect } from 'react';
import React from 'react';
import { Routes, Route, Navigate } from 'react-router-dom';
import UserHeader from './components/UserHeader.jsx';
import Login from './components/Login.jsx';
import Dashboard from './components/Dashboard.jsx';
import RepoListing from './components/RepoListing.jsx';
import RepoAnalytics from './components/RepoAnalytics';
import Settings from './components/Settings.jsx';

<<<<<<< HEAD
// Wrapper component that uses shared authentication state
function ProtectedRoute({ children, isAuthenticated, authLoading }) {
  if (authLoading) return <div>Loading...</div>; // Still checking auth
  if (!isAuthenticated) return <Navigate to="/" replace />; // Redirect to login
=======
// Wrapper component that checks authentication before rendering protected pages
function ProtectedRoute({ children }) {
  const [isAuthenticated, setIsAuthenticated] = useState(null); // null = checking, true/false = result

  // Verify user session on component mount
  useEffect(() => {
    fetch(`${import.meta.env.VITE_API_URL}/auth/me`, { credentials: 'include' })
      .then((response) => setIsAuthenticated(response.ok))
      .catch(() => setIsAuthenticated(false));
  }, []);

  if (isAuthenticated === null) return <div>Loading...</div>; // Still checking auth
  if (!isAuthenticated) return <Navigate to='/' replace />; // Redirect to login
>>>>>>> bd965bc9
  return children; // User is authenticated, show protected content
}

function App() {
  // === SHARED STATE - Single source of truth for entire app ===
  const [repositories, setRepositories] = useState([]); // All user repos - fetched once, cached
  const [selectedRepo, setSelectedRepo] = useState(null); // Currently selected repo - persists across pages
  const [reposLoading, setReposLoading] = useState(false); // Loading state for repo fetching
  const [reposError, setReposError] = useState(null); // Error state for repo fetching
  const [isAuthenticated, setIsAuthenticated] = useState(false); // Triggers repo fetch when true
<<<<<<< HEAD
  const [authLoading, setAuthLoading] = useState(true); // Loading state for auth check
=======
  const [authLoading, setAuthLoading] = useState(true); // Loading state for authentication check
>>>>>>> bd965bc9
  
  // Yesterday's summary state
  const [yesterdaySummary, setYesterdaySummary] = useState(null); // Yesterday's development summary
  const [summaryLoading, setSummaryLoading] = useState(false); // Loading state for summary
  const [summaryError, setSummaryError] = useState(null); // Error state for summary

  // Helper function to detect browser refresh for force refreshing data
  const isRefresh = () => {
    try {
      // Modern approach - check if it's a reload
      const navigationEntries = performance.getEntriesByType('navigation');
      if (navigationEntries.length > 0) {
        return navigationEntries[0].type === 'reload';
      }
      // Fallback for older browsers
      return performance.navigation?.type === 1;
    } catch {
      return false;
    }
  };

  // Fetch all user repositories - called once on login, cached for entire session
  const fetchRepositories = async (forceRefresh = false) => {
    setReposLoading(true);
    setReposError(null);

    try {
<<<<<<< HEAD
      // Add force parameter if it's a browser refresh (for future implementation)
      const forceParam = isRefresh() ? '?force=true' : '';
      
      const response = await fetch(
        `${import.meta.env.VITE_API_URL}/api/repos${forceParam}`,
        { 
          credentials: 'include',
          cache: 'no-cache',
          headers: {
            'Cache-Control': 'no-cache',
            'Pragma': 'no-cache'
          }
        }
=======
      // Add refresh parameter to bypass cache when needed
      const refreshParam = forceRefresh ? '?refresh=true' : '';
      const response = await fetch(
        `${import.meta.env.VITE_API_URL}/api/repos${refreshParam}`,
        { credentials: 'include' }
>>>>>>> bd965bc9
      );

      if (!response.ok) {
        throw new Error(`Failed to fetch repositories: ${response.status}`);
      }

      const data = await response.json();

      if (data.success) {
        setRepositories(data.data.repositories);

        // Auto-select first repo so Dashboard has data to display immediately
        if (data.data.repositories.length > 0) {
          setSelectedRepo((prev) => prev || data.data.repositories[0]);
        }
      } else {
        throw new Error('Failed to load repositories');
      }
    } catch (error) {
      console.error('Repository fetch error:', error);
      setReposError(error.message);
    } finally {
      setReposLoading(false);
    }
  };

  // Fetch yesterday's development summary - called once on login
  const fetchYesterdaySummary = async (forceRefresh = false) => {
    setSummaryLoading(true);
    setSummaryError(null);
    
    try {
<<<<<<< HEAD
      // Add force parameter if it's a browser refresh
      const forceParam = isRefresh() ? '?force=true' : '';
      
      const response = await fetch(
        `${import.meta.env.VITE_API_URL}/api/ai/yesterday-summary${forceParam}`,
=======
      // Add refresh parameter to bypass cache when needed
      const refreshParam = forceRefresh ? '?refresh=true' : '';
      const response = await fetch(
        `${import.meta.env.VITE_API_URL}/api/ai/yesterday-summary${refreshParam}`,
>>>>>>> bd965bc9
        { 
          method: 'POST',
          headers: { 
            'Content-Type': 'application/json',
            'Cache-Control': 'no-cache',
            'Pragma': 'no-cache'
          },
          credentials: 'include',
          cache: 'no-cache',
          body: JSON.stringify({}) // Empty body - defaults to yesterday
        }
      );
      
      if (!response.ok) {
        throw new Error(`Failed to fetch yesterday's summary: ${response.status}`);
      }
      
      const data = await response.json();
      
      if (data.success) {
        setYesterdaySummary(data.data);
        
        // Log cache status for debugging
        if (forceRefresh) {
          console.log('🔄 Yesterday summary fetched with fresh data (cache bypassed)');
        } else {
          console.log('📦 Yesterday summary fetched (cache enabled)');
        }
      } else {
        throw new Error('Failed to load yesterday\'s summary');
      }
    } catch (error) {
      console.error('Yesterday summary fetch error:', error);
      setSummaryError(error.message);
    } finally {
      setSummaryLoading(false);
    }
  };

  // === LIFECYCLE HOOKS - App initialization and data fetching ===

  // Check authentication status on app startup (page load/refresh)
  useEffect(() => {
    const checkAuth = async () => {
      setAuthLoading(true);
      try {
        const response = await fetch(
          `${import.meta.env.VITE_API_URL}/auth/me`,
          {
            credentials: 'include',
          }
        );
        const isAuth = response.ok;
        setIsAuthenticated(isAuth);
      } catch (error) {
        console.error('Authentication check failed:', error);
        setIsAuthenticated(false);
      } finally {
<<<<<<< HEAD
        setAuthLoading(false);
=======
        setAuthLoading(false); // Authentication check complete
>>>>>>> bd965bc9
      }
    };

    checkAuth();
  }, []); // Run once on mount

  // Fetch repositories and yesterday's summary when user becomes authenticated
  useEffect(() => {
    if (isAuthenticated) {
      // Detect browser refresh by checking if page was reloaded
      const wasRefreshed = performance.getEntriesByType('navigation')[0]?.type === 'reload';
      
      if (wasRefreshed) {
        console.log('🔄 Browser refresh detected - fetching fresh data');
        // Fetch both repositories and yesterday's summary with fresh data
        fetchRepositories(true);
        fetchYesterdaySummary(true);
      } else {
        console.log('📦 Normal page load - using cached data');
        // Fetch both repositories and yesterday's summary with cache
        fetchRepositories(false);
        fetchYesterdaySummary(false);
      }
    }
  }, [isAuthenticated]); // Run when auth status changes

  // === PROP DRILLING - Package shared state for all child components ===
  const appContext = {
    repositories,           // Cached repository data
    selectedRepo,           // Currently selected repository
    setSelectedRepo,        // Function to update selected repo
    reposLoading,           // Loading state for UI feedback
    reposError,             // Error state for error handling
    refreshRepositories: () => fetchRepositories(true),  // Manual refresh function with fresh data
    yesterdaySummary,       // Yesterday's development summary
    summaryLoading,         // Loading state for summary
    summaryError,           // Error state for summary
    refreshSummary: () => fetchYesterdaySummary(true)  // Manual refresh function with fresh data
  };

  // === RENDER - Route definitions with shared state distribution ===
  return (
    <div>
      <Routes>
        <Route path='/' element={<Login />} />{' '}
        {/* Public route - no auth required */}
        {/* Protected routes - all receive shared app state via props */}
        <Route
          path='/dashboard'
          element={
<<<<<<< HEAD
            <ProtectedRoute isAuthenticated={isAuthenticated} authLoading={authLoading}>
=======
            <ProtectedRoute>
              -
>>>>>>> bd965bc9
              <Dashboard {...appContext} />
            </ProtectedRoute>
          }
        />
        <Route
          path='/repositories'
          element={
<<<<<<< HEAD
            <ProtectedRoute isAuthenticated={isAuthenticated} authLoading={authLoading}>
=======
            <ProtectedRoute isAuthenticated={isAuthenticated} isLoading={authLoading}>
>>>>>>> bd965bc9
              <RepoListing {...appContext} />
            </ProtectedRoute>
          }
        />
        <Route
          path='/repository'
          element={
<<<<<<< HEAD
            <ProtectedRoute isAuthenticated={isAuthenticated} authLoading={authLoading}>
=======
            <ProtectedRoute isAuthenticated={isAuthenticated} isLoading={authLoading}>
>>>>>>> bd965bc9
              <RepoAnalytics {...appContext} />
            </ProtectedRoute>
          }
        />
        <Route 
          path='/settings' 
          element={
            <ProtectedRoute isAuthenticated={isAuthenticated} authLoading={authLoading}>
              <Settings />
            </ProtectedRoute>
          } 
        />
      </Routes>
    </div>
  );
}

export default App;<|MERGE_RESOLUTION|>--- conflicted
+++ resolved
@@ -8,26 +8,10 @@
 import RepoAnalytics from './components/RepoAnalytics';
 import Settings from './components/Settings.jsx';
 
-<<<<<<< HEAD
 // Wrapper component that uses shared authentication state
 function ProtectedRoute({ children, isAuthenticated, authLoading }) {
   if (authLoading) return <div>Loading...</div>; // Still checking auth
   if (!isAuthenticated) return <Navigate to="/" replace />; // Redirect to login
-=======
-// Wrapper component that checks authentication before rendering protected pages
-function ProtectedRoute({ children }) {
-  const [isAuthenticated, setIsAuthenticated] = useState(null); // null = checking, true/false = result
-
-  // Verify user session on component mount
-  useEffect(() => {
-    fetch(`${import.meta.env.VITE_API_URL}/auth/me`, { credentials: 'include' })
-      .then((response) => setIsAuthenticated(response.ok))
-      .catch(() => setIsAuthenticated(false));
-  }, []);
-
-  if (isAuthenticated === null) return <div>Loading...</div>; // Still checking auth
-  if (!isAuthenticated) return <Navigate to='/' replace />; // Redirect to login
->>>>>>> bd965bc9
   return children; // User is authenticated, show protected content
 }
 
@@ -38,11 +22,7 @@
   const [reposLoading, setReposLoading] = useState(false); // Loading state for repo fetching
   const [reposError, setReposError] = useState(null); // Error state for repo fetching
   const [isAuthenticated, setIsAuthenticated] = useState(false); // Triggers repo fetch when true
-<<<<<<< HEAD
   const [authLoading, setAuthLoading] = useState(true); // Loading state for auth check
-=======
-  const [authLoading, setAuthLoading] = useState(true); // Loading state for authentication check
->>>>>>> bd965bc9
   
   // Yesterday's summary state
   const [yesterdaySummary, setYesterdaySummary] = useState(null); // Yesterday's development summary
@@ -70,7 +50,6 @@
     setReposError(null);
 
     try {
-<<<<<<< HEAD
       // Add force parameter if it's a browser refresh (for future implementation)
       const forceParam = isRefresh() ? '?force=true' : '';
       
@@ -84,13 +63,6 @@
             'Pragma': 'no-cache'
           }
         }
-=======
-      // Add refresh parameter to bypass cache when needed
-      const refreshParam = forceRefresh ? '?refresh=true' : '';
-      const response = await fetch(
-        `${import.meta.env.VITE_API_URL}/api/repos${refreshParam}`,
-        { credentials: 'include' }
->>>>>>> bd965bc9
       );
 
       if (!response.ok) {
@@ -123,18 +95,11 @@
     setSummaryError(null);
     
     try {
-<<<<<<< HEAD
       // Add force parameter if it's a browser refresh
       const forceParam = isRefresh() ? '?force=true' : '';
       
       const response = await fetch(
         `${import.meta.env.VITE_API_URL}/api/ai/yesterday-summary${forceParam}`,
-=======
-      // Add refresh parameter to bypass cache when needed
-      const refreshParam = forceRefresh ? '?refresh=true' : '';
-      const response = await fetch(
-        `${import.meta.env.VITE_API_URL}/api/ai/yesterday-summary${refreshParam}`,
->>>>>>> bd965bc9
         { 
           method: 'POST',
           headers: { 
@@ -193,11 +158,7 @@
         console.error('Authentication check failed:', error);
         setIsAuthenticated(false);
       } finally {
-<<<<<<< HEAD
         setAuthLoading(false);
-=======
-        setAuthLoading(false); // Authentication check complete
->>>>>>> bd965bc9
       }
     };
 
@@ -248,12 +209,7 @@
         <Route
           path='/dashboard'
           element={
-<<<<<<< HEAD
-            <ProtectedRoute isAuthenticated={isAuthenticated} authLoading={authLoading}>
-=======
-            <ProtectedRoute>
-              -
->>>>>>> bd965bc9
+            <ProtectedRoute isAuthenticated={isAuthenticated} authLoading={authLoading}>
               <Dashboard {...appContext} />
             </ProtectedRoute>
           }
@@ -261,11 +217,7 @@
         <Route
           path='/repositories'
           element={
-<<<<<<< HEAD
-            <ProtectedRoute isAuthenticated={isAuthenticated} authLoading={authLoading}>
-=======
-            <ProtectedRoute isAuthenticated={isAuthenticated} isLoading={authLoading}>
->>>>>>> bd965bc9
+            <ProtectedRoute isAuthenticated={isAuthenticated} authLoading={authLoading}>
               <RepoListing {...appContext} />
             </ProtectedRoute>
           }
@@ -273,14 +225,10 @@
         <Route
           path='/repository'
           element={
-<<<<<<< HEAD
-            <ProtectedRoute isAuthenticated={isAuthenticated} authLoading={authLoading}>
-=======
-            <ProtectedRoute isAuthenticated={isAuthenticated} isLoading={authLoading}>
->>>>>>> bd965bc9
+            <ProtectedRoute isAuthenticated={isAuthenticated} authLoading={authLoading}>
               <RepoAnalytics {...appContext} />
             </ProtectedRoute>
-          }
+          } 
         />
         <Route 
           path='/settings' 
