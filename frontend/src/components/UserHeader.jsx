<<<<<<< HEAD
import React, { useState, useEffect } from 'react';
import { useLocation, useNavigate } from 'react-router-dom';

// UserHeader displays the navigation header that appears at the top of all authenticated pages
// Provides different functionality based on current route:
// Dashboard: Static logo, welcome message, logout
// Repositories: Clickable logo → dashboard, user's full name, logout
// Repository: Clickable logo → dashboard, back button → repositories, user's full name, logout
const UserHeader = () => {
  // State for managing logout loading state
  const [isLoggingOut, setIsLoggingOut] = useState(false);
  // State for storing user data from GitHub OAuth
  const [user, setUser] = useState(null);

  // React Router hooks for navigation and current location
  const location = useLocation(); // get current URL path
  const navigate = useNavigate();

  // Fetch user information when component mounts
  useEffect(() => {
    const fetchUserInfo = async () => {
      try {
        // Call backend /auth/me endpoint to get current user info
        const response = await fetch(
          `${import.meta.env.VITE_API_URL}/auth/me`,
          {
            credentials: 'include', // include session cookies for authentication
          }
        );

        if (response.ok) {
          // Parse JSON response and extract nested user object
          const userData = await response.json();
          setUser(userData.user); // store user info in state
        } else {
          // Log authentication failure for debugging
          console.log('Auth/me response not ok:', response.status);
        }
      } catch (error) {
        // Handle network errors or other fetch failures
        console.error('Error fetching user info:', error);
      }
    };

    fetchUserInfo(); // execute the fetch when component mounts
  }, []); // empty dependency array = run once on mount

  // Handler for logo click - provides navigation back to dashboard
  const handleLogoClick = () => {
    // Only make logo clickable on repositories and repository pages
    if (
      location.pathname === '/repositories' ||
      location.pathname === '/repository'
    ) {
      navigate('/dashboard'); // navigate back to main dashboard
    }
  };

  // Check if logo should be clickable
  const isLogoClickable =
    location.pathname === '/repositories' ||
    location.pathname === '/repository';

  // Handler for logout button - clears session and redirects to login
=======
import React, { useState } from 'react';
import { useNavigate } from 'react-router-dom';

// Top navigation header component with user info and action buttons
const UserHeader = ({ user }) => {
  // Track logout process state to prevent double-clicks
  const [isLoggingOut, setIsLoggingOut] = useState(false);
  const navigate = useNavigate();

  // Handle user logout with session cleanup and redirect
>>>>>>> 8b16aed2
  const handleLogout = async () => {
    setIsLoggingOut(true); // show loading state on logout button

    try {
      // Call backend logout endpoint to destroy session
      await fetch(`${import.meta.env.VITE_API_URL}/auth/logout`, {
        method: 'POST',
        credentials: 'include', // include session cookies
      });
<<<<<<< HEAD
      // Redirect to home/login page after successful logout
      window.location.href = '/';
=======
      window.location.href = '/'; // Hard redirect to login page
>>>>>>> 8b16aed2
    } catch (err) {
      // Log logout errors for debugging
      console.error('Logout error:', err);
    } finally {
      // Always reset loading state, whether successful or failed
      setIsLoggingOut(false);
    }
  };

  // Extract user's display name with fallback hierarchy
  const getDisplayName = () => {
    if (!user) return '';
    return user.displayName || user.fullName || user.name || user.username || 'User';
  };

  return (
<<<<<<< HEAD
    <div className='bg-[#2d2b3e] border-b border-slate-600 p-4'>
      <div className='max-w-6xl mx-auto flex justify-between items-center'>
        {/* Left side - DevSum Logo (conditionally clickable) */}
        <div className='flex items-center'>
          <h1
            className={`text-white text-2xl font-bold ${
              isLogoClickable
                ? 'cursor-pointer hover:opacity-80 transition-opacity'
                : 'cursor-default'
            }`}
            onClick={handleLogoClick}
            title={isLogoClickable ? 'Go to Dashboard' : ''}
          >
            Dev<span className='text-blue-400'>Sum</span>
          </h1>
        </div>

        {/* Right side - User welcome and logout */}
        <div className='flex items-center gap-4'>
          {/* Back to repositories button - only on /repository page */}
          {location.pathname === '/repository' && (
            <button
              onClick={() => navigate('/repositories')}
              className='px-3 py-1 bg-gray-600 hover:bg-gray-700 text-white rounded text-sm transition-colors'
            >
              ← Back to List
            </button>
          )}

          {/* Welcome message - varies by page */}
          {user && (
            <span className='text-white text-lg'>
              {location.pathname === '/dashboard' ? (
                // Full welcome message on dashboard
                <>
                  Welcome,{' '}
                  <span className='font-semibold'>
                    {user?.fullName || user?.username}
                  </span>
                </>
              ) : (
                // Just name on repositories and repository pages
                <span className='font-semibold'>
                  {user?.fullName || user?.username}
                </span>
              )}
            </span>
          )}

          {/* Logout button */}
=======
    <div className="bg-[#2d2b3e] border-b border-slate-600 p-4">
      <div className="max-w-6xl mx-auto flex justify-between items-center">
        {/* Left side - Logo and user greeting */}
        <div className="flex items-center gap-4">
          {/* Enhanced logo with blue accent */}
          <h2 className="text-white text-xl font-semibold">
            Dev<span className="text-blue-400">Sum</span>
          </h2>
          
          {/* Welcome message with user's name */}
          {user && (
            <span className="text-gray-300 text-sm">
              Welcome back, {getDisplayName()}!
            </span>
          )}
        </div>
        
        {/* Right side - Action buttons */}
        <div className="flex gap-3">
          {/* Settings navigation button */}
          <button
            onClick={() => navigate('/settings')}
            className="px-4 py-2 rounded-lg text-white font-medium transition-colors bg-blue-600 hover:bg-blue-700 cursor-pointer"
          >
            Settings
          </button>
          
          {/* Logout button with disabled state during logout process */}
>>>>>>> 8b16aed2
          <button
            onClick={handleLogout}
            disabled={isLoggingOut}
            className={`
              px-4 py-2 rounded-lg text-white font-medium transition-colors
              ${
                isLoggingOut
                  ? 'bg-gray-600 cursor-not-allowed'
                  : 'bg-red-600 hover:bg-red-700 cursor-pointer'
              }
            `}
          >
            {isLoggingOut ? 'Logging out...' : 'Logout'}
          </button>
        </div>
      </div>
    </div>
  );
};

export default UserHeader;<|MERGE_RESOLUTION|>--- conflicted
+++ resolved
@@ -1,69 +1,3 @@
-<<<<<<< HEAD
-import React, { useState, useEffect } from 'react';
-import { useLocation, useNavigate } from 'react-router-dom';
-
-// UserHeader displays the navigation header that appears at the top of all authenticated pages
-// Provides different functionality based on current route:
-// Dashboard: Static logo, welcome message, logout
-// Repositories: Clickable logo → dashboard, user's full name, logout
-// Repository: Clickable logo → dashboard, back button → repositories, user's full name, logout
-const UserHeader = () => {
-  // State for managing logout loading state
-  const [isLoggingOut, setIsLoggingOut] = useState(false);
-  // State for storing user data from GitHub OAuth
-  const [user, setUser] = useState(null);
-
-  // React Router hooks for navigation and current location
-  const location = useLocation(); // get current URL path
-  const navigate = useNavigate();
-
-  // Fetch user information when component mounts
-  useEffect(() => {
-    const fetchUserInfo = async () => {
-      try {
-        // Call backend /auth/me endpoint to get current user info
-        const response = await fetch(
-          `${import.meta.env.VITE_API_URL}/auth/me`,
-          {
-            credentials: 'include', // include session cookies for authentication
-          }
-        );
-
-        if (response.ok) {
-          // Parse JSON response and extract nested user object
-          const userData = await response.json();
-          setUser(userData.user); // store user info in state
-        } else {
-          // Log authentication failure for debugging
-          console.log('Auth/me response not ok:', response.status);
-        }
-      } catch (error) {
-        // Handle network errors or other fetch failures
-        console.error('Error fetching user info:', error);
-      }
-    };
-
-    fetchUserInfo(); // execute the fetch when component mounts
-  }, []); // empty dependency array = run once on mount
-
-  // Handler for logo click - provides navigation back to dashboard
-  const handleLogoClick = () => {
-    // Only make logo clickable on repositories and repository pages
-    if (
-      location.pathname === '/repositories' ||
-      location.pathname === '/repository'
-    ) {
-      navigate('/dashboard'); // navigate back to main dashboard
-    }
-  };
-
-  // Check if logo should be clickable
-  const isLogoClickable =
-    location.pathname === '/repositories' ||
-    location.pathname === '/repository';
-
-  // Handler for logout button - clears session and redirects to login
-=======
 import React, { useState } from 'react';
 import { useNavigate } from 'react-router-dom';
 
@@ -74,7 +8,6 @@
   const navigate = useNavigate();
 
   // Handle user logout with session cleanup and redirect
->>>>>>> 8b16aed2
   const handleLogout = async () => {
     setIsLoggingOut(true); // show loading state on logout button
 
@@ -84,12 +17,7 @@
         method: 'POST',
         credentials: 'include', // include session cookies
       });
-<<<<<<< HEAD
-      // Redirect to home/login page after successful logout
-      window.location.href = '/';
-=======
       window.location.href = '/'; // Hard redirect to login page
->>>>>>> 8b16aed2
     } catch (err) {
       // Log logout errors for debugging
       console.error('Logout error:', err);
@@ -106,58 +34,6 @@
   };
 
   return (
-<<<<<<< HEAD
-    <div className='bg-[#2d2b3e] border-b border-slate-600 p-4'>
-      <div className='max-w-6xl mx-auto flex justify-between items-center'>
-        {/* Left side - DevSum Logo (conditionally clickable) */}
-        <div className='flex items-center'>
-          <h1
-            className={`text-white text-2xl font-bold ${
-              isLogoClickable
-                ? 'cursor-pointer hover:opacity-80 transition-opacity'
-                : 'cursor-default'
-            }`}
-            onClick={handleLogoClick}
-            title={isLogoClickable ? 'Go to Dashboard' : ''}
-          >
-            Dev<span className='text-blue-400'>Sum</span>
-          </h1>
-        </div>
-
-        {/* Right side - User welcome and logout */}
-        <div className='flex items-center gap-4'>
-          {/* Back to repositories button - only on /repository page */}
-          {location.pathname === '/repository' && (
-            <button
-              onClick={() => navigate('/repositories')}
-              className='px-3 py-1 bg-gray-600 hover:bg-gray-700 text-white rounded text-sm transition-colors'
-            >
-              ← Back to List
-            </button>
-          )}
-
-          {/* Welcome message - varies by page */}
-          {user && (
-            <span className='text-white text-lg'>
-              {location.pathname === '/dashboard' ? (
-                // Full welcome message on dashboard
-                <>
-                  Welcome,{' '}
-                  <span className='font-semibold'>
-                    {user?.fullName || user?.username}
-                  </span>
-                </>
-              ) : (
-                // Just name on repositories and repository pages
-                <span className='font-semibold'>
-                  {user?.fullName || user?.username}
-                </span>
-              )}
-            </span>
-          )}
-
-          {/* Logout button */}
-=======
     <div className="bg-[#2d2b3e] border-b border-slate-600 p-4">
       <div className="max-w-6xl mx-auto flex justify-between items-center">
         {/* Left side - Logo and user greeting */}
@@ -186,7 +62,6 @@
           </button>
           
           {/* Logout button with disabled state during logout process */}
->>>>>>> 8b16aed2
           <button
             onClick={handleLogout}
             disabled={isLoggingOut}
