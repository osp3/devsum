import React from 'react';
import CommitItem from './CommitItem.jsx';

// Component to display list of recent commits with loading/error states
const RecentCommits = ({ commits, loading, error, qualityAnalysis, repositoryId }) => {
  // Show loading spinner while fetching commits
  if (loading) {
    return (
      <div className="w-full max-w-4xl">
        <h2 className="text-white text-xl mb-4">Recent Commits</h2>
        <div className="flex justify-center items-center h-32">
          <div className="text-gray-300">Loading commits...</div>
        </div>
      </div>
    );
  }

  // Display error message if commit fetch failed
  if (error) {
    return (
      <div className="w-full max-w-4xl">
        <h2 className="text-white text-xl mb-4">Recent Commits</h2>
        <div className="flex justify-center items-center h-32">
          <div className="text-red-400">Error: {error}</div>
        </div>
      </div>
    );
  }

  // Show empty state when no commits are available
  if (!commits || commits.length === 0) {
    return (
      <div className="w-full max-w-4xl">
        <h2 className="text-white text-xl mb-4">Recent Commits</h2>
        <div className="flex justify-center items-center h-32">
          <div className="text-gray-300">
            No commits found for this repository
          </div>
        </div>
      </div>
    );
  }

  // Determine if quality analysis is available - check for actual properties from backend
  const hasQualityAnalysis = qualityAnalysis && (
    qualityAnalysis.qualityScore !== undefined || 
    qualityAnalysis.issues || 
    qualityAnalysis.insights
  );

  // Check if individual commit analysis (codeAnalysis.insights) is available
  const hasIndividualCommitAnalysis = qualityAnalysis && 
    qualityAnalysis.codeAnalysis && 
    qualityAnalysis.codeAnalysis.insights && 
    qualityAnalysis.codeAnalysis.insights.length > 0;

  console.log('📊 Quality analysis status:', {
    hasQualityAnalysis,
    hasIndividualCommitAnalysis,
    totalInsights: qualityAnalysis?.codeAnalysis?.insights?.length || 0
  });

  // Render commits list
  return (
    <div className='w-full max-w-4xl'>
      <h2 className='text-white text-xl mb-4'>
        Recent Commits ({commits.length})
<<<<<<< HEAD
        {hasQualityAnalysis && (
          <span className='text-sm text-green-400 ml-2'>
            📊 Analysis Available
          </span>
        )}
=======
      
>>>>>>> 0cd17a7e
      </h2>
      
      {/* Map through commits and render individual CommitItem components */}
      <div className='space-y-3'>
        {commits.map((commit) => (
          <CommitItem 
            key={commit.sha} 
            commit={commit} 
            suggestedCommitMessage={commit.suggestedMessage}
            hasQualityAnalysis={hasIndividualCommitAnalysis} // Only show if individual analysis available
            qualityAnalysis={qualityAnalysis} // Pass the actual analysis data
            repositoryId={repositoryId}
          />
        ))}
      </div>
    </div>
  );
};

export default RecentCommits;


<|MERGE_RESOLUTION|>--- conflicted
+++ resolved
@@ -65,15 +65,11 @@
     <div className='w-full max-w-4xl'>
       <h2 className='text-white text-xl mb-4'>
         Recent Commits ({commits.length})
-<<<<<<< HEAD
         {hasQualityAnalysis && (
           <span className='text-sm text-green-400 ml-2'>
             📊 Analysis Available
           </span>
         )}
-=======
-      
->>>>>>> 0cd17a7e
       </h2>
       
       {/* Map through commits and render individual CommitItem components */}
