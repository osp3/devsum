--- conflicted
+++ resolved
@@ -7,11 +7,7 @@
   if (loading) {
     return (
       <div className="w-full max-w-4xl">
-<<<<<<< HEAD
-        <h2 className="text-white text-xl mb-4"> Recent Commits</h2>
-=======
         <h2 className="text-white text-xl mb-4">Recent Commits</h2>
->>>>>>> 66ff11ee
         <div className="flex justify-center items-center h-32">
           <div className="text-gray-300">Loading commits...</div>
         </div>
@@ -35,11 +31,7 @@
   if (!commits || commits.length === 0) {
     return (
       <div className="w-full max-w-4xl">
-<<<<<<< HEAD
-        <h2 className="text-white text-xl mb-4"> Recent Commits</h2>
-=======
         <h2 className="text-white text-xl mb-4">Recent Commits</h2>
->>>>>>> 66ff11ee
         <div className="flex justify-center items-center h-32">
           <div className="text-gray-300">
             No commits found for this repository
@@ -54,6 +46,7 @@
     <div className='w-full max-w-4xl'>
       <h2 className='text-white text-xl mb-4'>
         Recent Commits ({commits.length})
+      
       </h2>
       
       {/* Map through commits and render individual CommitItem components */}
