--- conflicted
+++ resolved
@@ -1,36 +1,3 @@
-<<<<<<< HEAD
-import OpenAI from 'openai'; // openai gpt api client
-import dotenv from 'dotenv'; // environment variable management
-import connectDB from '../config/database.js'; //mongodb connection handler
-import PromptBuilder from './PromptBuilder.js'; //creates structured prompts for AI
-import CacheManager from './CacheManager.js';  //handles mongodb caching operations
-import QualityAnalyzer from './QualityAnalyzer.js'; //specialized codequality analysis
-import { CommitAnalysis, DailySummary, TaskSuggestion, QualityAnalysis } from '../models/aiModels.js'; //mongoose models
-
-dotenv.config(); //load enviornment variable from .env file
-
-/** check if openAI API key exists in environment, if yes create OpenAI client instance,
- *  if no set to null, log warning, enable fallback mode */
-//initialize for open AI, only if AI key provided(error handling)
-let openai = null;
-if (process.env.OPENAI_API_KEY) {
-  openai = new OpenAI({
-    apiKey: process.env.OPENAI_API_KEY //full AI capabilities enabled
-  });
-} else {
-  console.warn('OPENAI_API_KEY not found; using fallback AI responses.')
-}
-/** Single instance shared across application
- * database connection established only when needed
- * dependencies injected htrough constructor
- */
-class AIService {
-  constructor() {
-    this.initialized = false;
-    this.promptBuilder = new PromptBuilder(); //handles ai prompt generation
-    this.cacheManager = new CacheManager(); //manages mongodb caching 
-    this.qualityAnalyzer = new QualityAnalyzer(openai, this._callOpenAI.bind(this)); // pass openai client and callback to qualityanalyzer2
-=======
 import OpenAI from 'openai';
 import dotenv from 'dotenv';
 import connectDB from '../config/database.js';
@@ -67,7 +34,6 @@
     this.promptBuilder = new PromptBuilder();
     this.cacheManager = new CacheManager();
     this.qualityAnalyzer = new QualityAnalyzer(openai, this._callOpenAI.bind(this), this.promptBuilder);
->>>>>>> 8b16aed2
   }
 //**'lazy initialization' - avoids connecting to database until actually needed.
 // faster startup, better resource management
@@ -77,13 +43,9 @@
 // log success message */
   async init() {
     if (!this.initialized) {
-<<<<<<< HEAD
-      await connectDB(); // establish mongodb connection
-=======
       await connectDB();
       // Ensure OpenAI client is initialized
       await initializeOpenAI();
->>>>>>> 8b16aed2
       this.initialized = true;
       console.log('AI Service initialized with Mongoose models');
     }
@@ -180,17 +142,10 @@
         return existing.summary;
       }
 
-<<<<<<< HEAD
-      // AI - Generate new summary
-      console.log(`Generating summary for ${dateStr}...`);
-      const prompt = this.promptBuilder.createSummaryPrompt(commits); //build structured prompt
-      const summary = await this._callOpenAI(prompt); //send to OpenAI
-=======
       // Generate new summary
       console.log(`📝 AI Summary: Generating daily summary for ${dateStr} with ${commits.length} commits`);
       const prompt = this.promptBuilder.createSummaryPrompt(commits);
       const summary = await this._callOpenAI(prompt);
->>>>>>> 8b16aed2
 
       // Store in MongoDB - persistent storage
       await DailySummary.create({
@@ -208,43 +163,14 @@
       return this._fallbackSummary(commits); //simple fallback summary
     }
   }
-<<<<<<< HEAD
-  /**Task suggestion
-   * Ai analyzes recent work patterns to suggest relevant tasks (work patterns change daily)
-   * flow: Genrate work signature from recent commits
-   * check for recent similar analysis (last 24 hours)
-   * if found return cached suggestions
-   * if not: generate new suggestions with AI
-   * parse AI response into structured task objects
-   * store with signature and metadata
-   */
-  async generateTaskSuggestions(recentCommits, repositoryId) {
-=======
   // Generate task suggestions with caching
   async generateTaskSuggestions(recentCommits, repositoryId, forceRefresh = false) {
->>>>>>> 8b16aed2
     await this.init(); // Ensure DB connection
 
     try {
       // Create signature of recent work
       const workSignature = this.promptBuilder.createWorkSignature(recentCommits);
 
-<<<<<<< HEAD
-      // Check for recent similar analysis in cache
-      const recentSuggestion = await TaskSuggestion.findOne({
-        repositoryId: repositoryId,
-        workSignature: workSignature,
-        createdAt: { $gte: new Date(Date.now() - 24 * 60 * 60 * 1000) } // Last 24 hours
-      }).lean();
-
-      if (recentSuggestion) {
-        console.log('Using recent task suggestions');
-        return recentSuggestion.tasks;
-      }
-
-      // Generate new task generations (AI)
-      console.log('Generating new task suggestions...');
-=======
       // Check for recent similar analysis (unless force refresh requested)
       if (!forceRefresh) {
         const recentSuggestion = await TaskSuggestion.findOne({
@@ -273,7 +199,6 @@
 
       // Generate new suggestions
       console.log(`📋 AI Tasks: Generating task suggestions based on ${recentCommits.length} recent commits`);
->>>>>>> 8b16aed2
       const prompt = this.promptBuilder.createTaskPrompt(recentCommits);
       const aiResponse = await this._callOpenAI(prompt);
       const tasks = this.promptBuilder.parseTaskResponse(aiResponse);
@@ -459,7 +384,9 @@
   /**Commit message quality assessment
    * criteria for improvement:
    * conventional format, descriptiveness, original is basic.
-   * if no original
+   * if no original any suggestion is improvement
+   * compare lengths
+   * detect basic/lazy messages
    */
   _isMessageImproved(original, suggested) {
     if (!original || original.trim().length === 0) {
@@ -473,12 +400,19 @@
     return hasConventionalFormat || isMoreDescriptive || originalIsBasic;
   }
 
+  /**fallback commit message suggestion
+   * rule based analysis when AI unavailable
+   * analyze diff content for keywords, determine commit type, generate conventional format message, use original message if available
+   * Detection rules: 'test'/'spec' -> docs: type, 'README'/'docs' -> docs: type, 'fix'/'bug' -> fix: type, 'function'/'class' -> feat: type, Default -> chore: type
+   * 
+   */
   _fallbackCommitSuggestion(currentMessage, diffContent) {
     console.log('Using fallback commit message suggestion');
 
     let suggestedType = 'chore';
     let description = 'update code';
 
+    //rule based type detection
     if (diffContent.includes('test') || diffContent.includes('spec')) {
       suggestedType = 'test';
       description = 'add or update tests';
@@ -493,6 +427,7 @@
       description = 'add new functionality';
     }
 
+    //generate conventional format message
     const fallbackSuggestion = currentMessage.trim()
       ? `${suggestedType}: ${currentMessage}`
       : `${suggestedType}: ${description}`;
@@ -509,6 +444,7 @@
     };
   }
 
+  /** */
   _fallbackCategorization(commits) {
     console.log('Using fallback keyword categorization');
 
@@ -534,6 +470,10 @@
     });
   }
 
+  /**fallback daily summary
+   * simple template based summary when AI unavailable
+   * group commits by category, count total commits, list category names, generate encouraging message
+   */
   _fallbackSummary(commits) {
     const categories = this._groupByCategory(commits);
     const total = commits.length;
@@ -553,6 +493,13 @@
   }
 
   // Analyze individual commit diff with AI
+  /**
+   * combine commit metadata (author, timestamp, message) with git diff - both sent to AI for analysis
+   * return structured analysis with improvement suggestions
+   * Input: commit object + diff string
+   * processing: AI ananlysis via specialized prompts
+   * output: structure
+   */
   async analyzeCommitDiff(commit, diff) {
     await this.init();
     console.log(`🔍 AI Diff Analysis: Analyzing commit ${commit.sha?.substring(0, 7)} (diff: ${diff.length} chars)`);
@@ -606,6 +553,8 @@
   }
 
   // Fallback commit analysis
+  //always availablw, fast execution, consistent results, better than no analysis.
+  //not as accurate as AI, no actual code comparison
   _fallbackCommitAnalysis(commit, diff) {
     const diffSize = diff.length;
     const message = commit.message || 'No message';
