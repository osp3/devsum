--- conflicted
+++ resolved
@@ -1,28 +1,5 @@
 import React from 'react';
 
-<<<<<<< HEAD
-const TodaysSummary = ({
-  yesterdaySummary,
-  summaryLoading,
-  summaryError,
-  refreshSummary,
-}) => {
-  // console.log('TodaysSummary component loaded!')
-  const [summary, setSummary] = useState('');
-  const [commits, setCommits] = useState([]);
-  const [loading, setLoading] = useState(false);
-  
-
-  //possible for button colors
-  const ProperCommits = {
-    feature: { color: 'bg-green-100 text-green-800', label: 'Feature' },
-    bug: { color: 'bg-red-100 text-red-800', label: 'Bug Fix' },
-    refactor: { color: 'bg-blue-100 text-blue-800', label: 'Refactor' },
-    docs: { color: 'bg-purple-100 text-purple-800', label: 'Docs' },
-    test: { color: 'bg-yellow-100 text-yellow-800', label: 'Test' },
-    chore: { color: 'bg-gray-100 text-gray-800', label: 'Chore' },
-  };
-=======
 const TodaysSummary = ({ 
   yesterdaySummary, 
   summaryLoading, 
@@ -31,30 +8,12 @@
   if (summaryLoading) return <div className='p-4 text-white'>Loading...</div>;
   if (summaryError) return <div className='p-4 text-red-400'>Error: {summaryError}</div>;
   if (!yesterdaySummary) return <div className='p-4 text-gray-400'>No summary available</div>;
->>>>>>> bd965bc9
 
   return (
     <div className='p-4'>
       <div className='flex justify-items-start font-bold text-white'>
         Yesterday's Development Summary
       </div>
-<<<<<<< HEAD
-
-      {/* Creates box with background color and purple shadow at the left */}
-      <div className=' relative flex flex-row justify-between items-center rounded-lg text-[#5b56dd] bg-[#272633] shadow-[-4px_0_0_0px] m-3'>
-        <button className='btn bg-[#44905e] '>feat</button>
-
-        {/*   puts this summery to the left next to button */}
-        <h1 className='flex-1 p-2'>
-          {' '}
-          {loading ? 'Loading summary...' : summary || 'No summary available'}
-          {commits}{' '}
-        </h1>
-        {/* if date want to be center just get ride of the absolute and relative */}
-
-        <span className=' absolute top-2 right-2 text-xs text-gray-500 flex items-start'>
-          {new Date().toLocaleDateString()}
-=======
       <div className='relative flex flex-row justify-between items-center rounded-lg text-[#5b56dd] bg-[#272633] shadow-[-4px_0_0_0px] m-3'>
         <button className='btn bg-[#44905e] text-white px-3 py-1 rounded'>
           {yesterdaySummary.repositoryCount} repos
@@ -62,7 +21,6 @@
         <h1 className='flex-1 p-2 text-white'>{yesterdaySummary.summary}</h1>
         <span className='absolute top-2 right-2 text-xs text-gray-500'>
           {yesterdaySummary.date}
->>>>>>> bd965bc9
         </span>
       </div>
     </div>
