--- conflicted
+++ resolved
@@ -1,99 +1,6 @@
 import React from 'react';
 import CommitItem from './CommitItem.jsx';
 
-<<<<<<< HEAD
-const RecentCommits = () => {
-
-
-// const RecentCommits = ({ commits }) => {
-//   const actualCommits = commits.filter(commit => !commit.isAI);
-//   const aiCommits = commits.filter(commit => commit.isAI);
-
-
-  return (
-    <div className='p4'>
-      {/* sets reccent Commit to the right */}
-      <div className='flex  justify-items-start font-bold text-white'>
-       Recent Commits
-
-
- </div>
- <div className = 'max-h-90 overflow-y-auto pr-3'>
-      <div className='relative flex flex-row justify-between items-center rounded-lg text-[#5b56dd] bg-[#272633] shadow-[-4px_0_0_0px] m-3'>
-        <button className='btn bg-[#44905e] text-white px-3 py-1 rounded'>
-          {} repos
-        </button>
-        <h1 className='flex-1 p-2 text-white'>actual commit message</h1>
-        <span className='absolute top-2 right-2 text-xs text-gray-500'>
-          date
-        </span>
-
-</div>
-
-</div>
- <div className = 'max-h-90 overflow-y-auto pr-3'>
-      <div className='relative flex flex-row justify-between items-center rounded-lg text-[#5b56dd] bg-[#272633] shadow-[-4px_0_0_0px] m-3'>
-        <button className='btn bg-[#44905e] text-white px-3 py-1 rounded'>
-          {} repos
-        </button>
-        <h1 className='flex-1 p-2 text-white'>actual commit message</h1>
-        <span className='absolute top-2 right-2 text-xs text-gray-500'>
-          date
-        </span>
-
-</div>
-</div>
- <div className = 'max-h-90 overflow-y-auto pr-3'>
-      <div className='relative flex flex-row justify-between items-center rounded-lg text-[#5b56dd] bg-[#272633] shadow-[-4px_0_0_0px] m-3'>
-        <button className='btn bg-[#44905e] text-white px-3 py-1 rounded'>
-          {} repos
-        </button>
-        <h1 className='flex-1 p-2 text-white'>actual commit message</h1>
-        <span className='absolute top-2 right-2 text-xs text-gray-500'>
-          date
-        </span>
-
-</div>
-</div>
- <div className = 'max-h-90 overflow-y-auto pr-3'>
-      <div className='relative flex flex-row justify-between items-center rounded-lg text-[#5b56dd] bg-[#272633] shadow-[-4px_0_0_0px] m-3'>
-        <button className='btn bg-[#44905e] text-white px-3 py-1 rounded'>
-          {} repos
-        </button>
-        <h1 className='flex-1 p-2 text-white'>actual commit message</h1>
-        <span className='absolute top-2 right-2 text-xs text-gray-500'>
-          date
-        </span>
-
-</div>
-</div>
- <div className = 'max-h-90 overflow-y-auto pr-3'>
-      <div className='relative flex flex-row justify-between items-center rounded-lg text-[#5b56dd] bg-[#272633] shadow-[-4px_0_0_0px] m-3'>
-        <button className='btn bg-[#44905e] text-white px-3 py-1 rounded'>
-          {} repos
-        </button>
-        <h1 className='flex-1 p-2 text-white'>actual commit message
-          
-        </h1>
-        <span className='absolute top-2 right-2 text-xs text-gray-500'>
-          date
-        </span>
-
-</div>
-</div>
- <div className = 'max-h-90 overflow-y-auto pr-3'>
-      <div className='relative flex flex-row justify-between items-center rounded-lg text-[#5b56dd] bg-[#272633] shadow-[-4px_0_0_0px] m-3'>
-        <button className='btn bg-[#44905e] text-white px-3 py-1 rounded'>
-          {} repos
-        </button>
-        <h1 className='flex-1 p-2 text-white'>actual commit message</h1>
-        <span className='absolute top-2 right-2 text-xs text-gray-500'>
-          date
-        </span>
-
-</div>
-
-=======
 // Component to display list of recent commits with loading/error states
 const RecentCommits = ({ commits, loading, error, selectedRepo }) => {
   // Show loading spinner while fetching commits
@@ -150,7 +57,6 @@
             selectedRepo={selectedRepo}
           />
         ))}
->>>>>>> 8b16aed2
       </div>
     </div>
 
