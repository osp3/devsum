--- conflicted
+++ resolved
@@ -17,42 +17,6 @@
 
   //extract task from data structure in app.jsx
   const tasks = taskSuggestions;
-<<<<<<< HEAD
-  console.log(tasks)
-// checks that  there is data 
- if (!tasks || !Array.isArray(tasks) || tasks.length === 0) 
-    return (
-  <div>
-     <div className='flex justify-items-start font-bold text-white'>
-       Todays Priorities
-      </div>
-    
-    <div className='p-4 text-gray-400'>No tasks found in suggestions</div>
-  </div>)
-//renders the first container
-  return (
-      <div className='p-2'>
-      
-      <div className='flex justify-items-start font-bold text-white'>
-       Todays Priorities
-      </div>
-      {/* add a vertical scrollable bar with a height of 130 */}
-      <div className='max-h-130 overflow-y-auto pr-2'>
-
-        {/* iterate on each task */}
-        {tasks.map((task, index) => (
-          <div key={index} className='mb-4'>
-        
-            {/* Task Details */}
-            {/*  */}
-            <div className='
-            flex flex-col bg-[#272633] rounded-lg p-3 border-l-4 border-[#5b56dd]'>
-              {/* gives task title in white  */}
-              <h2 className='text-white font-semibold text-sm '>{task.title}</h2>
-              {/* gives task description added a padding of 3 so that is shows indented from the title */}
-              <p className='text-white text-sm  p-3'>{task.description}</p>
-              
-=======
   console.log(tasks);
 
   //renders the container with heading always visible
@@ -81,7 +45,6 @@
                 {/* gives task description added a padding of 3 so that is shows indented from the title */}
                 <p className="text-white text-sm  p-3">{task.description}</p>
               </div>
->>>>>>> 8ad6b8d9
             </div>
           ))}
         </div>
