--- conflicted
+++ resolved
@@ -17,23 +17,16 @@
   "author": "",
   "license": "ISC",
   "dependencies": {
-<<<<<<< HEAD
     "cors": "^2.8.5",
     "dotenv": "^16.3.1",
-    "express": "^4.18.2",
-    "node-cache": "^5.1.2",
-    "openai": "^5.8.2"
-=======
     "@octokit/rest": "^20.0.2",
-    "cors": "^2.8.5",
-    "dotenv": "^16.3.1",
     "express": "^4.18.2",
     "express-session": "^1.17.3",
     "helmet": "^8.1.0",
     "mongoose": "^8.0.3",
     "passport": "^0.7.0",
-    "passport-github2": "^0.1.12"
->>>>>>> 2da30cf0
+    "passport-github2": "^0.1.12",
+    "openai": "^5.8.2"
   },
   "devDependencies": {
     "nodemon": "^3.0.2"
