--- conflicted
+++ resolved
@@ -18,17 +18,12 @@
         </div>
       
       </div>
-<<<<<<< HEAD
-      <div className='flex  justify-center justify-items-start border border-slate-400 rounded-2xl w-100 h-90 p-4 m-6 max-w-6xl '>
-        <TodaysSummary />
-=======
 
 <div className = 'flex justify-row gap-6 max-w-6xl mx-auto '>
 
       <div className='flex-3  border border-slate-400 rounded-2xl w-150 h-120 p-4 '>
         <TodaysSummary /> 
         
->>>>>>> 8a37738b
       </div>
       <div className='flex-1 border border-slate-400 rounded-2xl w-100 h-120 p-4'>
           <TomorrowsPriorities />
