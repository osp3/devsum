import React from 'react';
import { useNavigate } from 'react-router-dom';

// Individual commit display component with props for commit data and AI suggested message
const CommitItem = ({ commit, suggestedCommitMessage, hasQualityAnalysis, qualityAnalysis, repositoryId }) => {
  const navigate = useNavigate();
  
  // Format commit date to readable local format
  const formatDate = (dateString) => {
    const date = new Date(dateString);
    return (
      date.toLocaleDateString() +
      ' ' +
      date.toLocaleTimeString([], { hour: '2-digit', minute: '2-digit' })
    );
  };

  // Handle view analysis button click
  const handleViewAnalysis = () => {
    console.log('🔍 CommitItem handleViewAnalysis triggered');
    console.log('🔍 hasQualityAnalysis:', hasQualityAnalysis);
    console.log('🔍 repositoryId:', repositoryId);
    console.log('🔍 qualityAnalysis:', qualityAnalysis);
    console.log('🔍 commit.sha:', commit.sha);
    
    if (hasQualityAnalysis && repositoryId && qualityAnalysis) {
      console.log('🔍 Navigating with state:', {
        qualityAnalysis: qualityAnalysis,
        repositoryId: repositoryId,
        commitSha: commit.sha
      });
      
      // Pass the quality analysis data through navigation state to avoid re-fetching
      navigate(`/commit-analysis?repo=${repositoryId}&commit=${commit.sha}`, {
        state: {
          qualityAnalysis: qualityAnalysis, // Pass the actual analysis data
          repositoryId: repositoryId,
          commitSha: commit.sha
        }
      });
    } else {
      console.error('🔍 Cannot navigate - missing data:', {
        hasQualityAnalysis,
        repositoryId,
        hasQualityAnalysisData: !!qualityAnalysis
      });
    }
  };

  // Determine which message to display - AI suggested or raw commit message
  const getDisplayMessage = () => {
    return suggestedCommitMessage || commit.message;
  };

  // Return Tailwind background color class based on commit type
  const getCommitTypeColor = (message) => {
    const lowerMessage = message.toLowerCase();
    if (lowerMessage.includes('feat') || lowerMessage.includes('feature'))
      return 'bg-green-500';
    if (lowerMessage.includes('fix') || lowerMessage.includes('bug'))
      return 'bg-red-500';
    if (lowerMessage.includes('docs')) return 'bg-blue-500';
    if (lowerMessage.includes('style')) return 'bg-purple-500';
    if (lowerMessage.includes('refactor')) return 'bg-yellow-500';
    if (lowerMessage.includes('test')) return 'bg-pink-500';
    return 'bg-gray-500'; // Default color for unmatched commit types
  };

  // Return emoji icon based on commit message keywords will no be using icons
  // const getCommitIcon = (message) => {
  //   const lowerMessage = message.toLowerCase();
  //   if (lowerMessage.includes('feat') || lowerMessage.includes('feature'))
  //     return '✨';
  //   if (lowerMessage.includes('fix') || lowerMessage.includes('bug'))
  //     return '🐛';
  //   if (lowerMessage.includes('docs')) return '📚';
  //   if (lowerMessage.includes('style')) return '💎';
  //   if (lowerMessage.includes('refactor')) return '🔧';
  //   if (lowerMessage.includes('test')) return '🧪';
  //   return '📝'; // Default icon for unmatched commit types
  // };

  // Get commit type label
  const getCommitType = (message) => {
    const lowerMessage = message.toLowerCase();
    
    if (lowerMessage.includes('feat') || lowerMessage.includes('feature'))
      return 'feat';
    if (lowerMessage.includes('fix') || lowerMessage.includes('bug'))
      return 'fix';
    if (lowerMessage.includes('docs')) return 'docs';
    if (lowerMessage.includes('style')) return 'style';
    if (lowerMessage.includes('refactor')) return 'refactor';
    if (lowerMessage.includes('test')) return 'test';
   //if (lowerMessage.includes('merge')) return 'merge';
    if (lowerMessage.includes('cache') || lowerMessage.includes('caching'))
      return 'cache';
    if (lowerMessage.includes('summary')) return 'summary';
    return 'commit';
   
  };

  // Shorten commit messages that exceed maximum length
  const truncateMessage = (message, maxLength = 300) => {
    if (message.length <= maxLength) return message;
    return message.substring(0, maxLength) + '...';
  };

  // Get the message to display (AI suggested or raw)
  const displayMessage = getDisplayMessage();

  // Render commit item UI
  return (
    <div>
      <div className='relative flex flex-row items-center rounded-lg text-[#5b56dd] bg-[#272633] shadow-[-4px_0_0_0px] p-3 gap-3'>
        {/* calls function to find commit color and type of commit message */}
        <button
          className={`btn ${getCommitTypeColor(
            displayMessage
          )} text-white px-3 py-1 rounded flex items-center gap-2 min-w-fit text-xs font-medium`}
        >
          <span>{getCommitType(displayMessage)}</span>
        </button>
        
        <div className='flex items-center gap-3 flex-1'>
          {/* leading-tight make the spacing between lines tighter*/}
          <div className='flex-1'>
            <h1 className='text-white text-md leading-tight'>
              {truncateMessage(displayMessage)}
    </h1>
            {/* Show indicator if AI suggested message is being displayed */}
            {suggestedCommitMessage && (
              <div className='flex items-center gap-2 mt-1'>
                <span className='text-xs text-gray-500'>
                  Original: {truncateMessage(commit.message, 500)}
                </span>
              </div>
            )}
            {/* Author name */}
            <p className='text-grey-400 text-sm mt-1'>{commit.author.name}</p>
          </div>
        </div>

<<<<<<< HEAD
        <span className='flex-1 absolute top-2 right-2 text-xs text-gray-500'>
=======
        {/* View Analysis button - only shown when quality analysis is available */}
        {hasQualityAnalysis && (
          <button
            onClick={handleViewAnalysis}
            className='px-3 py-1 bg-blue-600 hover:bg-blue-700 text-white rounded text-xs font-medium transition-colors cursor-pointer'
            title={`View detailed analysis for commit ${commit.sha.substring(0, 7)}`}
          >
            View Analysis
          </button>
        )}

        <span className='flex-1absolute top-2 right-2 text-xs text-gray-500'>
>>>>>>> 13d43f52
          {formatDate(commit.author.date)}
        </span>
      </div>
    </div>
  );
};

export default CommitItem;<|MERGE_RESOLUTION|>--- conflicted
+++ resolved
@@ -141,9 +141,6 @@
           </div>
         </div>
 
-<<<<<<< HEAD
-        <span className='flex-1 absolute top-2 right-2 text-xs text-gray-500'>
-=======
         {/* View Analysis button - only shown when quality analysis is available */}
         {hasQualityAnalysis && (
           <button
@@ -155,8 +152,18 @@
           </button>
         )}
 
-        <span className='flex-1absolute top-2 right-2 text-xs text-gray-500'>
->>>>>>> 13d43f52
+        {/* View Analysis button - only shown when quality analysis is available */}
+        {hasQualityAnalysis && (
+          <button
+            onClick={handleViewAnalysis}
+            className='px-3 py-1 bg-blue-600 hover:bg-blue-700 text-white rounded text-xs font-medium transition-colors cursor-pointer'
+            title={`View detailed analysis for commit ${commit.sha.substring(0, 7)}`}
+          >
+            View Analysis
+          </button>
+        )}
+
+        <span className='flex-1 absolute top-2 right-2 text-xs text-gray-500'>
           {formatDate(commit.author.date)}
         </span>
       </div>
