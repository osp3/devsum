import React, { useState, useEffect, useRef, useCallback } from 'react';
import UserHeader from './UserHeader';
import RepoHeader from './RepoHeader.jsx';
import RepoMetricDisplay from './RepoMetricDisplay.jsx';
import RecentCommits from './RecentCommits.jsx';
import LoadingProgressIndicator from './LoadingProgressIndicator.jsx';
import { useProgressTracking } from '../hooks/useProgressTracking.js';

// Main repository analytics page component
const RepoAnalytics = ({ 
  user, 
  selectedRepo, 
  qualityJobId = null,
  fetchQualityAnalysis,
  getQualityAnalysis,
  qualityLoading,
  qualityError
}) => {
  
  // State management for commit data and UI feedback
  const [commits, setCommits] = useState([]);
  const [loading, setLoading] = useState(false);
  const [error, setError] = useState(null);

  // Local state for manual refresh tracking only
  const [isRefreshing, setIsRefreshing] = useState(false);

  // Simulated progress state for fallback
  const [simulatedProgress, setSimulatedProgress] = useState(0);

  // Real progress tracking for quality analysis (when qualityJobId is provided)
  const {
    progress: realProgress,
    message: realMessage,
    error: progressError,
    isRunning,
  } = useProgressTracking(
    qualityJobId,
    1000,
    !!qualityJobId && (qualityLoading || isRefreshing)
  );

  // Track the last fetched repository to prevent unnecessary re-fetches
  const lastFetchedRepo = useRef(null);

  // Note: Navigation state restoration is no longer needed since quality analysis
  // is now cached at the app level and persists across all navigation

  // Simulate progress when quality analysis loading starts (fallback when no qualityJobId)
  useEffect(() => {
    if ((qualityLoading || isRefreshing) && !qualityJobId) {
      setSimulatedProgress(0);
      const interval = setInterval(() => {
        setSimulatedProgress((prev) => {
          if (prev >= 95) {
            clearInterval(interval);
            return 95; // Stop at 95% until actual completion
          }
          // Simulate realistic progress curve for commit diff analysis
          const increment = prev < 40 ? 6 : prev < 80 ? 3 : 1;
          return Math.min(95, prev + increment);
        });
      }, 1200); // Slower updates for analysis operations

      return () => clearInterval(interval);
    } else {
      setSimulatedProgress(100); // Complete when loading finishes
    }
  }, [qualityLoading, isRefreshing, qualityJobId]);

  // Fetch recent commits for the selected repository
  const fetchCommits = async (repo) => {
    if (!repo) return;

    // Prevent duplicate fetches for the same repository
    if (lastFetchedRepo.current === repo.fullName) {
      console.log(`📦 Skipping duplicate fetch for ${repo.fullName}`);
      return;
    }

    setLoading(true);
    setError(null);
    lastFetchedRepo.current = repo.fullName;

    try {
      // Parse repository owner and name from fullName
      const [owner, name] = repo.fullName.split('/');
      const response = await fetch(
        `${
          import.meta.env.VITE_API_URL
        }/api/repos/${owner}/${name}/commits?per_page=10`,
        {
          credentials: 'include',
        }
      );

      if (!response.ok) {
        throw new Error(`Failed to fetch commits: ${response.status}`);
      }

      const data = await response.json();

      if (data.success) {
        setCommits(data.data.commits);

        // Log the enhancement results
        const enhancedCount = data.data.commits.filter(
          (c) => c.suggestedMessage
        ).length;
        console.log(
          `📊 Fetched ${data.data.commits.length} commits for ${repo.fullName}`
        );
        console.log(
          `✨ ${enhancedCount}/${data.data.commits.length} commits have AI suggested messages`
        );
      } else {
        throw new Error('Failed to load commits');
      }
    } catch (error) {
      console.error('Commit fetch error:', error);
      setError(error.message);
      // Reset the ref on error so retry is possible
      lastFetchedRepo.current = null;
    } finally {
      setLoading(false);
    }
  };

  // Wrapper for app-level quality analysis fetch with local refresh state tracking
  const handleQualityAnalysis = useCallback(async (commits, repo, forceRefresh = false) => {
    if (!commits || commits.length === 0 || !repo) return;

<<<<<<< HEAD
=======
    // Set appropriate loading state based on whether this is manual refresh or automatic
    if (forceRefresh) {
      setIsRefreshing(true);
      console.log(
        `🔄 Manual refresh of quality analysis for ${repo.fullName}...`
      );
    } else {
      setQualityLoading(true);
      console.log(
        `📦 Loading quality analysis for ${repo.fullName} (cache enabled)...`
      );
    }

    setQualityError(null);

>>>>>>> 605493be
    try {
      if (forceRefresh) {
        setIsRefreshing(true);
        console.log(`🔄 Force refresh requested for ${repo.fullName}...`);
      }

      // Use app-level fetch function
      await fetchQualityAnalysis(commits, repo.fullName, forceRefresh);
      
    } catch (error) {
      console.error('Quality analysis error:', error);
    } finally {
      if (forceRefresh) {
        setIsRefreshing(false);
      }
    }
  }, [fetchQualityAnalysis]);

  // Refresh quality analysis with cache invalidation - uses app-level function
  const handleRefreshQualityAnalysis = async () => {
    if (!commits || commits.length === 0 || !selectedRepo) return;

    // Use app-level refresh function with force refresh
    await handleQualityAnalysis(commits, selectedRepo, true);
  };

  // Auto-fetch commits when repository selection changes
  useEffect(() => {
    if (selectedRepo) {
      fetchCommits(selectedRepo);
    }
  }, [selectedRepo]);

  // Auto-fetch quality analysis when commits are loaded - uses app-level cache
  useEffect(() => {
<<<<<<< HEAD
    if (commits.length > 0 && selectedRepo) {
      const cachedQualityAnalysis = getQualityAnalysis(selectedRepo.fullName);
      
      if (!cachedQualityAnalysis) {
        // No cached data - fetch from backend (backend will check 4-hour cache first)
        console.log(`📦 Fetching quality analysis for ${selectedRepo.fullName} (no app cache, will check backend cache)...`);
        handleQualityAnalysis(commits, selectedRepo, false); // false = allow backend to use cache
      } else {
        console.log(`📦 Using cached quality analysis for ${selectedRepo.fullName} (app-level cache hit)`);
      }
=======
    if (commits.length > 0 && selectedRepo && !qualityAnalysis) {
      // Check if we've already analyzed this repo to prevent duplicate analysis on navigation
      if (lastAnalyzedRepo.current === selectedRepo.fullName) {
        console.log(
          `📦 Already analyzed ${selectedRepo.fullName}, skipping duplicate analysis`
        );
        return;
      }

      // Only fetch if we don't already have quality analysis data
      console.log(
        `📦 No existing quality analysis found, fetching for ${selectedRepo.fullName}...`
      );
      lastAnalyzedRepo.current = selectedRepo.fullName;
      fetchQualityAnalysis(commits, selectedRepo, false);
    } else if (commits.length > 0 && selectedRepo && qualityAnalysis) {
      console.log(
        `📦 Quality analysis already exists for ${selectedRepo.fullName}, skipping fetch`
      );
      lastAnalyzedRepo.current = selectedRepo.fullName; // Mark as analyzed
>>>>>>> 605493be
    }
  }, [commits, selectedRepo, getQualityAnalysis, handleQualityAnalysis]);

  // Display prompt when no repository is selected
  if (!selectedRepo) {
    return (
      <div
        className='min-h-screen'
        style={{
          background:
            'linear-gradient(135deg, #1a1a2e 0%, #16213e 50%, #0f3460 100%)',
        }}
      >
        <UserHeader user={user} />
        <div className='flex justify-center items-center h-64'>
          <div className='text-white text-xl'>
            Please select a repository to view analytics
          </div>
        </div>
      </div>
    );
  }

  // Main analytics dashboard layout
  return (
    <div
      className='min-h-screen'
      style={{
        background:
          'linear-gradient(135deg, #1a1a2e 0%, #16213e 50%, #0f3460 100%)',
      }}
    >
      <UserHeader user={user} />

      {/* Repository header section */}
      <div className='flex justify-center'>
        <RepoHeader selectedRepo={selectedRepo} />
      </div>

      {/* Analytics content container */}
      <div className='flex flex-col  items-center  border border-slate-400   rounded-2xl  p-4 gap-6 max-w-6xl mx-auto '>
        {/* Repository metrics display */}
        <RepoMetricDisplay
          selectedRepo={selectedRepo}
          commits={commits}
          loading={loading}
        />

        {/* Quality analysis section */}
        <div className='w-full max-w-4xl'>
          <div className='flex items-center justify-between mb-4'>
            <h2 className='text-white text-xl'>Code Quality Analysis</h2>
            <button
              onClick={handleRefreshQualityAnalysis}
              disabled={isRefreshing}
              className={`px-4 py-2 rounded text-white font-medium text-sm shadow-md border transition-all duration-200 ${
                isRefreshing
                  ? 'bg-slate-600 cursor-not-allowed border-slate-600'
                  : 'bg-blue-700 hover:bg-blue-600 cursor-pointer border-blue-600'
              }`}
            >
              {isRefreshing ? 'Refreshing...' : 'Refresh Analysis'}
            </button>
          </div>

          {/* Quality analysis status - show loading during automatic load and manual refresh */}
          {(qualityLoading || isRefreshing) && (
            <div>
              <LoadingProgressIndicator
                message={
                  qualityJobId && realMessage
                    ? realMessage
                    : isRefreshing
                    ? 'Refreshing code quality analysis...'
                    : 'Analyzing code quality and commit diffs...'
                }
                size='medium'
                showSpinner={true}
                showProgressBar={true}
                progress={qualityJobId ? realProgress : simulatedProgress}
              />
              {/* Show additional progress info for real tracking */}
              {qualityJobId && realMessage && (
                <div className='text-center text-xs text-gray-400 mt-2'>
                  Job ID: {qualityJobId}
                </div>
              )}
              {progressError && (
                <div className='text-center text-xs text-red-400 mt-2'>
                  Progress Error: {progressError}
                </div>
              )}
              {qualityJobId && isRunning && (
                <div className='text-center text-xs text-blue-400 mt-1'>
                  Real-time progress tracking active
                </div>
              )}
              {isRefreshing && !qualityJobId && (
                <div className='text-center text-xs text-yellow-400 mt-1'>
                  Manual refresh in progress
                </div>
              )}
            </div>
          )}

          {qualityError && (
            <div className='flex justify-center items-center h-32'>
              <div className='text-red-400'>Error: {qualityError}</div>
            </div>
          )}
        </div>

        {/* Recent commits list */}
<<<<<<< HEAD
        <RecentCommits 
          commits={commits} 
          loading={loading} 
          error={error} 
          qualityAnalysis={getQualityAnalysis(selectedRepo?.fullName)}
=======
        <RecentCommits
          commits={commits}
          loading={loading}
          error={error}
          qualityAnalysis={qualityAnalysis}
>>>>>>> 605493be
          repositoryId={selectedRepo?.fullName}
        />
      </div>
    </div>
  );
};

export default RepoAnalytics;<|MERGE_RESOLUTION|>--- conflicted
+++ resolved
@@ -130,24 +130,6 @@
   const handleQualityAnalysis = useCallback(async (commits, repo, forceRefresh = false) => {
     if (!commits || commits.length === 0 || !repo) return;
 
-<<<<<<< HEAD
-=======
-    // Set appropriate loading state based on whether this is manual refresh or automatic
-    if (forceRefresh) {
-      setIsRefreshing(true);
-      console.log(
-        `🔄 Manual refresh of quality analysis for ${repo.fullName}...`
-      );
-    } else {
-      setQualityLoading(true);
-      console.log(
-        `📦 Loading quality analysis for ${repo.fullName} (cache enabled)...`
-      );
-    }
-
-    setQualityError(null);
-
->>>>>>> 605493be
     try {
       if (forceRefresh) {
         setIsRefreshing(true);
@@ -183,7 +165,6 @@
 
   // Auto-fetch quality analysis when commits are loaded - uses app-level cache
   useEffect(() => {
-<<<<<<< HEAD
     if (commits.length > 0 && selectedRepo) {
       const cachedQualityAnalysis = getQualityAnalysis(selectedRepo.fullName);
       
@@ -194,28 +175,6 @@
       } else {
         console.log(`📦 Using cached quality analysis for ${selectedRepo.fullName} (app-level cache hit)`);
       }
-=======
-    if (commits.length > 0 && selectedRepo && !qualityAnalysis) {
-      // Check if we've already analyzed this repo to prevent duplicate analysis on navigation
-      if (lastAnalyzedRepo.current === selectedRepo.fullName) {
-        console.log(
-          `📦 Already analyzed ${selectedRepo.fullName}, skipping duplicate analysis`
-        );
-        return;
-      }
-
-      // Only fetch if we don't already have quality analysis data
-      console.log(
-        `📦 No existing quality analysis found, fetching for ${selectedRepo.fullName}...`
-      );
-      lastAnalyzedRepo.current = selectedRepo.fullName;
-      fetchQualityAnalysis(commits, selectedRepo, false);
-    } else if (commits.length > 0 && selectedRepo && qualityAnalysis) {
-      console.log(
-        `📦 Quality analysis already exists for ${selectedRepo.fullName}, skipping fetch`
-      );
-      lastAnalyzedRepo.current = selectedRepo.fullName; // Mark as analyzed
->>>>>>> 605493be
     }
   }, [commits, selectedRepo, getQualityAnalysis, handleQualityAnalysis]);
 
@@ -329,19 +288,11 @@
         </div>
 
         {/* Recent commits list */}
-<<<<<<< HEAD
         <RecentCommits 
           commits={commits} 
           loading={loading} 
           error={error} 
           qualityAnalysis={getQualityAnalysis(selectedRepo?.fullName)}
-=======
-        <RecentCommits
-          commits={commits}
-          loading={loading}
-          error={error}
-          qualityAnalysis={qualityAnalysis}
->>>>>>> 605493be
           repositoryId={selectedRepo?.fullName}
         />
       </div>
