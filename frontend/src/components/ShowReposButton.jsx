import React from 'react';
import { useNavigate } from 'react-router-dom';

const ShowReposButton = () => {
  const navigate = useNavigate();

  const handleClick = () => {
    navigate('/repositories'); // Client-side navigation - no page reload!
  };

  return (
    <div className='flex justify-center '>
      <button
<<<<<<< HEAD
        className='px-5  py-3 text-base bg-[#262728]  hover:bg-blue-700  transition-colors cursor-pointer boarder-2 boarder-black btn flex items-center m-5'
=======
        className='bg-blue-700 hover:bg-blue-600 text-white font-medium text-base transition-all duration-200 cursor-pointer shadow-md border border-blue-600 rounded px-6 py-3 flex items-center m-5'
>>>>>>> 7f348100
        onClick={handleClick}
      >
        <span>View Your GitHub Repositories</span>
      </button>
    </div>
  );
};

export default ShowReposButton;

//className='px-3 py-1 bg-blue-600 hover:bg-blue-700 text-white rounded text-xs font-medium transition-colors cursor-pointer'<|MERGE_RESOLUTION|>--- conflicted
+++ resolved
@@ -11,11 +11,7 @@
   return (
     <div className='flex justify-center '>
       <button
-<<<<<<< HEAD
-        className='px-5  py-3 text-base bg-[#262728]  hover:bg-blue-700  transition-colors cursor-pointer boarder-2 boarder-black btn flex items-center m-5'
-=======
         className='bg-blue-700 hover:bg-blue-600 text-white font-medium text-base transition-all duration-200 cursor-pointer shadow-md border border-blue-600 rounded px-6 py-3 flex items-center m-5'
->>>>>>> 7f348100
         onClick={handleClick}
       >
         <span>View Your GitHub Repositories</span>
